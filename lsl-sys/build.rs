--- conflicted
+++ resolved
@@ -56,20 +56,20 @@
     println!("cargo:rerun-if-changed=wrapper.h");
 
     println!("cargo:rustc-link-search={}", lsl_build_dir.display());
-<<<<<<< HEAD
-    println!("cargo:rustc-link-lib=static=lsl-static");
-=======
     println!("cargo:rustc-link-lib=static=lsl");
->>>>>>> 40f44ff7
 
     if !lsl_build_dir.exists() {
         std::fs::create_dir(&lsl_build_dir)?;
     }
-<<<<<<< HEAD
 
-    if cfg!(target_os = "windows") {
+    if cfg!(target_os = "linux") {
+        println!("cargo:rustc-link-lib=stdc++");
+        build_lsl_unix(lsl_dir, lsl_build_dir);
+    } else if cfg!(target_os = "macos") {
+        println!("cargo:rustc-link-lib=c++");
+        build_lsl_unix(lsl_dir, lsl_build_dir);
+    } else     if cfg!(target_os = "windows") {
     	println!("cargo:rustc-link-search={}", lsl_lib_dir.display());
-
         Command::new("cmake")
             .arg(&lsl_dir)
             .arg("-B build")
@@ -90,32 +90,6 @@
             .spawn()?
             .wait();
     } else {
-    	println!("cargo:rustc-link-lib=stdc++");
-
-        Command::new("cmake")
-            .arg(&lsl_dir)
-            .arg("-DLSL_BUILD_STATIC=1")
-            .arg("-DBOOST_ALL_NO_LIB=1")
-            .current_dir(&lsl_build_dir)
-            .spawn()?
-            .wait();
-
-        Command::new("make")
-            .current_dir(&lsl_build_dir)
-            //.arg(format!("-j{}", num_cpus::get() - 1))
-            .spawn()?
-            .wait();
-    }
-=======
->>>>>>> 40f44ff7
-
-    if cfg!(target_os = "linux") {
-        println!("cargo:rustc-link-lib=stdc++");
-        build_lsl_unix(lsl_dir, lsl_build_dir);
-    } else if cfg!(target_os = "macos") {
-        println!("cargo:rustc-link-lib=c++");
-        build_lsl_unix(lsl_dir, lsl_build_dir);
-    } else {
         println!("cargo:warning=Unsupported operating system.") 
     }
     let bindings = bindgen::Builder::default()
